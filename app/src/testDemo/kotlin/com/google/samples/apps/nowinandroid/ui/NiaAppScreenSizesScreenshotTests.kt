/*
 * Copyright 2023 The Android Open Source Project
 *
 * Licensed under the Apache License, Version 2.0 (the "License");
 * you may not use this file except in compliance with the License.
 * You may obtain a copy of the License at
 *
 *     https://www.apache.org/licenses/LICENSE-2.0
 *
 * Unless required by applicable law or agreed to in writing, software
 * distributed under the License is distributed on an "AS IS" BASIS,
 * WITHOUT WARRANTIES OR CONDITIONS OF ANY KIND, either express or implied.
 * See the License for the specific language governing permissions and
 * limitations under the License.
 */

package com.google.samples.apps.nowinandroid.ui

import android.util.Log
import androidx.compose.material3.windowsizeclass.ExperimentalMaterial3WindowSizeClassApi
import androidx.compose.material3.windowsizeclass.WindowSizeClass
import androidx.compose.runtime.CompositionLocalProvider
import androidx.compose.ui.Modifier
import androidx.compose.ui.platform.LocalInspectionMode
import androidx.compose.ui.platform.testTag
import androidx.compose.ui.test.DeviceConfigurationOverride
import androidx.compose.ui.test.ForcedSize
import androidx.compose.ui.test.junit4.createAndroidComposeRule
import androidx.compose.ui.test.onNodeWithTag
import androidx.compose.ui.unit.Dp
import androidx.compose.ui.unit.DpSize
import androidx.compose.ui.unit.dp
import androidx.test.platform.app.InstrumentationRegistry
import androidx.work.Configuration
import androidx.work.testing.SynchronousExecutor
import androidx.work.testing.WorkManagerTestInitHelper
import com.github.takahirom.roborazzi.captureRoboImage
import com.google.samples.apps.nowinandroid.core.data.repository.TopicsRepository
import com.google.samples.apps.nowinandroid.core.data.repository.UserDataRepository
import com.google.samples.apps.nowinandroid.core.data.repository.UserNewsResourceRepository
import com.google.samples.apps.nowinandroid.core.data.util.NetworkMonitor
import com.google.samples.apps.nowinandroid.core.data.util.TimeZoneMonitor
import com.google.samples.apps.nowinandroid.core.designsystem.theme.NiaTheme
import com.google.samples.apps.nowinandroid.core.testing.util.DefaultRoborazziOptions
import com.google.samples.apps.nowinandroid.uitesthiltmanifest.HiltComponentActivity
import dagger.hilt.android.testing.BindValue
import dagger.hilt.android.testing.HiltAndroidRule
import dagger.hilt.android.testing.HiltAndroidTest
import dagger.hilt.android.testing.HiltTestApplication
import kotlinx.coroutines.flow.first
import kotlinx.coroutines.runBlocking
import org.junit.Before
import org.junit.Rule
import org.junit.Test
import org.junit.rules.TemporaryFolder
import org.junit.runner.RunWith
import org.robolectric.RobolectricTestRunner
import org.robolectric.annotation.Config
import org.robolectric.annotation.GraphicsMode
import org.robolectric.annotation.LooperMode
import java.util.TimeZone
import javax.inject.Inject

/**
 * Tests that the navigation UI is rendered correctly on different screen sizes.
 */
@OptIn(ExperimentalMaterial3WindowSizeClassApi::class)
@RunWith(RobolectricTestRunner::class)
@GraphicsMode(GraphicsMode.Mode.NATIVE)
// Configure Robolectric to use a very large screen size that can fit all of the test sizes.
// This allows enough room to render the content under test without clipping or scaling.
@Config(application = HiltTestApplication::class, qualifiers = "w1000dp-h1000dp-480dpi")
@LooperMode(LooperMode.Mode.PAUSED)
@HiltAndroidTest
class NiaAppScreenSizesScreenshotTests {

    /**
     * Manages the components' state and is used to perform injection on your test
     */
    @get:Rule(order = 0)
    val hiltRule = HiltAndroidRule(this)

    /**
     * Create a temporary folder used to create a Data Store file. This guarantees that
     * the file is removed in between each test, preventing a crash.
     */
    @BindValue
    @get:Rule(order = 1)
    val tmpFolder: TemporaryFolder = TemporaryFolder.builder().assureDeletion().build()

    /**
     * Use a test activity to set the content on.
     */
    @get:Rule(order = 2)
    val composeTestRule = createAndroidComposeRule<HiltComponentActivity>()

    @Inject
    lateinit var networkMonitor: NetworkMonitor

    @Inject
    lateinit var timeZoneMonitor: TimeZoneMonitor

    @Inject
    lateinit var userDataRepository: UserDataRepository

    @Inject
    lateinit var topicsRepository: TopicsRepository

    @Inject
    lateinit var userNewsResourceRepository: UserNewsResourceRepository

    @Before
    fun setup() {
        val config = Configuration.Builder()
            .setMinimumLoggingLevel(Log.DEBUG)
            .setExecutor(SynchronousExecutor())
            .build()

        // Initialize WorkManager for instrumentation tests.
        WorkManagerTestInitHelper.initializeTestWorkManager(
            InstrumentationRegistry.getInstrumentation().context,
            config,
        )

        hiltRule.inject()

        // Configure user data
        runBlocking {
            userDataRepository.setShouldHideOnboarding(true)

            userDataRepository.setFollowedTopicIds(
                setOf(topicsRepository.getTopics().first().first().id),
            )
        }
    }

    @Before
    fun setTimeZone() {
        // Make time zone deterministic in tests
        TimeZone.setDefault(TimeZone.getTimeZone("UTC"))
    }

    private fun testNiaAppScreenshotWithSize(width: Dp, height: Dp, screenshotName: String) {
        // TODO: Remove this when https://issuetracker.google.com/issues/327149166 is fixed
        val appTestTag = "APP"

        composeTestRule.setContent {
            CompositionLocalProvider(
                LocalInspectionMode provides true,
            ) {
<<<<<<< HEAD
                DeviceConfigurationOverride(
                    override = DeviceConfigurationOverride.ForcedSize(DpSize(width, height)),
                ) {
                    NiaTheme {
                        NiaApp(
                            windowSizeClass = WindowSizeClass.calculateFromSize(
                                DpSize(width, height),
                            ),
                            networkMonitor = networkMonitor,
                            userNewsResourceRepository = userNewsResourceRepository,
                            modifier = Modifier.testTag(appTestTag),
                        )
=======
                TestHarness(size = DpSize(width, height)) {
                    BoxWithConstraints {
                        NiaTheme {
                            val fakeAppState = rememberNiaAppState(
                                windowSizeClass = WindowSizeClass.calculateFromSize(
                                    DpSize(maxWidth, maxHeight),
                                ),
                                networkMonitor = networkMonitor,
                                userNewsResourceRepository = userNewsResourceRepository,
                                timeZoneMonitor = timeZoneMonitor,
                            )
                            NiaApp(fakeAppState)
                        }
>>>>>>> ab903342
                    }
                }
            }
        }

        composeTestRule.onNodeWithTag(appTestTag)
            .captureRoboImage(
                "src/testDemo/screenshots/$screenshotName.png",
                roborazziOptions = DefaultRoborazziOptions,
            )
    }

    @Test
    fun compactWidth_compactHeight_showsNavigationBar() {
        testNiaAppScreenshotWithSize(
            400.dp,
            400.dp,
            "compactWidth_compactHeight_showsNavigationBar",
        )
    }

    @Test
    fun mediumWidth_compactHeight_showsNavigationRail() {
        testNiaAppScreenshotWithSize(
            610.dp,
            400.dp,
            "mediumWidth_compactHeight_showsNavigationRail",
        )
    }

    @Test
    fun expandedWidth_compactHeight_showsNavigationRail() {
        testNiaAppScreenshotWithSize(
            900.dp,
            400.dp,
            "expandedWidth_compactHeight_showsNavigationRail",
        )
    }

    @Test
    fun compactWidth_mediumHeight_showsNavigationBar() {
        testNiaAppScreenshotWithSize(
            400.dp,
            500.dp,
            "compactWidth_mediumHeight_showsNavigationBar",
        )
    }

    @Test
    fun mediumWidth_mediumHeight_showsNavigationRail() {
        testNiaAppScreenshotWithSize(
            610.dp,
            500.dp,
            "mediumWidth_mediumHeight_showsNavigationRail",
        )
    }

    @Test
    fun expandedWidth_mediumHeight_showsNavigationRail() {
        testNiaAppScreenshotWithSize(
            900.dp,
            500.dp,
            "expandedWidth_mediumHeight_showsNavigationRail",
        )
    }

    @Test
    fun compactWidth_expandedHeight_showsNavigationBar() {
        testNiaAppScreenshotWithSize(
            400.dp,
            1000.dp,
            "compactWidth_expandedHeight_showsNavigationBar",
        )
    }

    @Test
    fun mediumWidth_expandedHeight_showsNavigationRail() {
        testNiaAppScreenshotWithSize(
            610.dp,
            1000.dp,
            "mediumWidth_expandedHeight_showsNavigationRail",
        )
    }

    @Test
    fun expandedWidth_expandedHeight_showsNavigationRail() {
        testNiaAppScreenshotWithSize(
            900.dp,
            1000.dp,
            "expandedWidth_expandedHeight_showsNavigationRail",
        )
    }
}<|MERGE_RESOLUTION|>--- conflicted
+++ resolved
@@ -20,9 +20,7 @@
 import androidx.compose.material3.windowsizeclass.ExperimentalMaterial3WindowSizeClassApi
 import androidx.compose.material3.windowsizeclass.WindowSizeClass
 import androidx.compose.runtime.CompositionLocalProvider
-import androidx.compose.ui.Modifier
 import androidx.compose.ui.platform.LocalInspectionMode
-import androidx.compose.ui.platform.testTag
 import androidx.compose.ui.test.DeviceConfigurationOverride
 import androidx.compose.ui.test.ForcedSize
 import androidx.compose.ui.test.junit4.createAndroidComposeRule
@@ -148,34 +146,19 @@
             CompositionLocalProvider(
                 LocalInspectionMode provides true,
             ) {
-<<<<<<< HEAD
                 DeviceConfigurationOverride(
                     override = DeviceConfigurationOverride.ForcedSize(DpSize(width, height)),
                 ) {
                     NiaTheme {
-                        NiaApp(
+                        val fakeAppState = rememberNiaAppState(
                             windowSizeClass = WindowSizeClass.calculateFromSize(
                                 DpSize(width, height),
                             ),
                             networkMonitor = networkMonitor,
                             userNewsResourceRepository = userNewsResourceRepository,
-                            modifier = Modifier.testTag(appTestTag),
+                            timeZoneMonitor = timeZoneMonitor,
                         )
-=======
-                TestHarness(size = DpSize(width, height)) {
-                    BoxWithConstraints {
-                        NiaTheme {
-                            val fakeAppState = rememberNiaAppState(
-                                windowSizeClass = WindowSizeClass.calculateFromSize(
-                                    DpSize(maxWidth, maxHeight),
-                                ),
-                                networkMonitor = networkMonitor,
-                                userNewsResourceRepository = userNewsResourceRepository,
-                                timeZoneMonitor = timeZoneMonitor,
-                            )
-                            NiaApp(fakeAppState)
-                        }
->>>>>>> ab903342
+                        NiaApp(fakeAppState)
                     }
                 }
             }
