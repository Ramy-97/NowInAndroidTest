[versions]
accompanist = "0.28.0"
androidDesugarJdkLibs = "2.0.3"
androidGradlePlugin = "8.1.2"
androidxActivity = "1.8.0-alpha06"
androidxAppCompat = "1.5.1"
androidxBrowser = "1.4.0"
androidxComposeBom = "2023.09.00"
androidxComposeCompiler = "1.5.3"
androidxComposeRuntimeTracing = "1.0.0-alpha03"
androidxCore = "1.9.0"
androidxCoreSplashscreen = "1.0.0"
androidxDataStore = "1.0.0"
androidxEspresso = "3.5.0"
androidxHiltNavigationCompose = "1.0.0"
androidxLifecycle = "2.6.1"
androidxMacroBenchmark = "1.2.0-alpha16"
androidxMetrics = "1.0.0-alpha03"
androidxNavigation = "2.5.3"
androidxProfileinstaller = "1.3.1"
androidxStartup = "1.1.1"
androidxTestCore = "1.5.0"
androidxTestExt = "1.1.4"
androidxTestRules = "1.5.0"
androidxTestRunner = "1.5.1"
androidxTracing = "1.1.0"
androidxUiAutomator = "2.2.0"
androidxWindowManager = "1.0.0"
androidxWork = "2.9.0-alpha01"
coil = "2.2.2"
firebaseBom = "31.2.0"
firebaseCrashlyticsPlugin = "2.9.2"
firebasePerfPlugin = "1.4.2"
gmsPlugin = "4.3.14"
googleOss = "17.0.1"
googleOssPlugin = "0.10.6"
hilt = "2.47"
hiltExt = "1.0.0"
jacoco = "0.8.7"
junit4 = "4.13.2"
kotlin = "1.9.10"
kotlinxCoroutines = "1.6.4"
kotlinxDatetime = "0.4.0"
kotlinxSerializationJson = "1.5.1"
<<<<<<< HEAD
ksp = "1.9.0-1.0.13"
lint = "31.1.2"
=======
ksp = "1.9.10-1.0.13"
lint = "31.0.2"
>>>>>>> a77d7b69
okhttp = "4.10.0"
protobuf = "3.24.0"
protobufPlugin = "0.9.4"
retrofit = "2.9.0"
retrofitKotlinxSerializationJson = "1.0.0"
robolectric = "4.10.3"
roborazzi = "1.5.0-alpha-2"
room = "2.5.2"
secrets = "2.0.1"
turbine = "0.12.1"

[libraries]
accompanist-permissions = { group = "com.google.accompanist", name = "accompanist-permissions", version.ref = "accompanist" }
accompanist-testharness = { group = "com.google.accompanist", name = "accompanist-testharness", version.ref = "accompanist" }
android-desugarJdkLibs = { group = "com.android.tools", name = "desugar_jdk_libs", version.ref = "androidDesugarJdkLibs" }
androidx-activity-compose = { group = "androidx.activity", name = "activity-compose", version.ref = "androidxActivity" }
androidx-appcompat = { group = "androidx.appcompat", name = "appcompat", version.ref = "androidxAppCompat" }
androidx-benchmark-macro = { group = "androidx.benchmark", name = "benchmark-macro-junit4", version.ref = "androidxMacroBenchmark" }
androidx-browser = { group = "androidx.browser", name = "browser", version.ref = "androidxBrowser" }
androidx-compose-bom = { group = "androidx.compose", name = "compose-bom", version.ref = "androidxComposeBom" }
androidx-compose-foundation = { group = "androidx.compose.foundation", name = "foundation" }
androidx-compose-foundation-layout = { group = "androidx.compose.foundation", name = "foundation-layout" }
androidx-compose-material-iconsExtended = { group = "androidx.compose.material", name = "material-icons-extended" }
androidx-compose-material3 = { group = "androidx.compose.material3", name = "material3" }
androidx-compose-material3-windowSizeClass = { group = "androidx.compose.material3", name = "material3-window-size-class" }
androidx-compose-runtime = { group = "androidx.compose.runtime", name = "runtime" }
androidx-compose-runtime-livedata = { group = "androidx.compose.runtime", name = "runtime-livedata" }
androidx-compose-runtime-tracing = { group = "androidx.compose.runtime", name = "runtime-tracing", version.ref = "androidxComposeRuntimeTracing" }
androidx-compose-ui-test = { group = "androidx.compose.ui", name = "ui-test-junit4" }
androidx-compose-ui-testManifest = { group = "androidx.compose.ui", name = "ui-test-manifest" }
androidx-compose-ui-tooling = { group = "androidx.compose.ui", name = "ui-tooling" }
androidx-compose-ui-tooling-preview = { group = "androidx.compose.ui", name = "ui-tooling-preview" }
androidx-compose-ui-util = { group = "androidx.compose.ui", name = "ui-util" }
androidx-core-ktx = { group = "androidx.core", name = "core-ktx", version.ref = "androidxCore" }
androidx-core-splashscreen = { group = "androidx.core", name = "core-splashscreen", version.ref = "androidxCoreSplashscreen" }
androidx-dataStore-core = { group = "androidx.datastore", name = "datastore", version.ref = "androidxDataStore" }
androidx-hilt-navigation-compose = { group = "androidx.hilt", name = "hilt-navigation-compose", version.ref = "androidxHiltNavigationCompose" }
androidx-lifecycle-livedata-ktx = { group = "androidx.lifecycle", name = "lifecycle-livedata-ktx", version.ref = "androidxLifecycle" }
androidx-lifecycle-runtimeCompose = { group = "androidx.lifecycle", name = "lifecycle-runtime-compose", version.ref = "androidxLifecycle" }
androidx-lifecycle-viewModelCompose = { group = "androidx.lifecycle", name = "lifecycle-viewmodel-compose", version.ref = "androidxLifecycle" }
androidx-metrics = { group = "androidx.metrics", name = "metrics-performance", version.ref = "androidxMetrics" }
androidx-navigation-compose = { group = "androidx.navigation", name = "navigation-compose", version.ref = "androidxNavigation" }
androidx-navigation-testing = { group = "androidx.navigation", name = "navigation-testing", version.ref = "androidxNavigation" }
androidx-profileinstaller = { group = "androidx.profileinstaller", name = "profileinstaller", version.ref = "androidxProfileinstaller" }
androidx-test-core = { group = "androidx.test", name = "core", version.ref = "androidxTestCore" }
androidx-test-espresso-core = { group = "androidx.test.espresso", name = "espresso-core", version.ref = "androidxEspresso" }
androidx-test-ext = { group = "androidx.test.ext", name = "junit-ktx", version.ref = "androidxTestExt" }
androidx-test-rules = { group = "androidx.test", name = "rules", version.ref = "androidxTestRules" }
androidx-test-runner = { group = "androidx.test", name = "runner", version.ref = "androidxTestRunner" }
androidx-test-uiautomator = { group = "androidx.test.uiautomator", name = "uiautomator", version.ref = "androidxUiAutomator" }
androidx-tracing-ktx = { group = "androidx.tracing", name = "tracing-ktx", version.ref = "androidxTracing" }
androidx-window-manager = { module = "androidx.window:window", version.ref = "androidxWindowManager" }
androidx-work-ktx = { group = "androidx.work", name = "work-runtime-ktx", version.ref = "androidxWork" }
androidx-work-testing = { group = "androidx.work", name = "work-testing", version.ref = "androidxWork" }
coil-kt = { group = "io.coil-kt", name = "coil", version.ref = "coil" }
coil-kt-compose = { group = "io.coil-kt", name = "coil-compose", version.ref = "coil" }
coil-kt-svg = { group = "io.coil-kt", name = "coil-svg", version.ref = "coil" }
firebase-analytics = { group = "com.google.firebase", name = "firebase-analytics-ktx" }
firebase-bom = { group = "com.google.firebase", name = "firebase-bom", version.ref = "firebaseBom" }
firebase-cloud-messaging = { group = "com.google.firebase", name = "firebase-messaging-ktx" }
firebase-crashlytics = { group = "com.google.firebase", name = "firebase-crashlytics-ktx" }
firebase-performance = { group = "com.google.firebase", name = "firebase-perf-ktx" }
firebase-performance-gradle = { group = "com.google.firebase", name = "perf-plugin", version.ref = "firebasePerfPlugin" }
google-oss-licenses = { group = "com.google.android.gms", name = "play-services-oss-licenses", version.ref = "googleOss" }
google-oss-licenses-plugin = { group = "com.google.android.gms", name = "oss-licenses-plugin", version.ref = "googleOssPlugin" }
hilt-android = { group = "com.google.dagger", name = "hilt-android", version.ref = "hilt" }
hilt-android-testing = { group = "com.google.dagger", name = "hilt-android-testing", version.ref = "hilt" }
hilt-compiler = { group = "com.google.dagger", name = "hilt-android-compiler", version.ref = "hilt" }
hilt-ext-compiler = { group = "androidx.hilt", name = "hilt-compiler", version.ref = "hiltExt" }
hilt-ext-work = { group = "androidx.hilt", name = "hilt-work", version.ref = "hiltExt" }
junit4 = { group = "junit", name = "junit", version.ref = "junit4" }
kotlin-stdlib = { group = "org.jetbrains.kotlin", name = "kotlin-stdlib-jdk8", version.ref = "kotlin" }
kotlinx-coroutines-android = { group = "org.jetbrains.kotlinx", name = "kotlinx-coroutines-android", version.ref = "kotlinxCoroutines" }
kotlinx-coroutines-guava = { group = "org.jetbrains.kotlinx", name = "kotlinx-coroutines-guava", version.ref = "kotlinxCoroutines" }
kotlinx-coroutines-test = { group = "org.jetbrains.kotlinx", name = "kotlinx-coroutines-test", version.ref = "kotlinxCoroutines" }
kotlinx-datetime = { group = "org.jetbrains.kotlinx", name = "kotlinx-datetime", version.ref = "kotlinxDatetime" }
kotlinx-serialization-json = { group = "org.jetbrains.kotlinx", name = "kotlinx-serialization-json", version.ref = "kotlinxSerializationJson" }
lint-api = { group = "com.android.tools.lint", name = "lint-api", version.ref = "lint" }
okhttp-logging = { group = "com.squareup.okhttp3", name = "logging-interceptor", version.ref = "okhttp" }
protobuf-kotlin-lite = { group = "com.google.protobuf", name = "protobuf-kotlin-lite", version.ref = "protobuf" }
protobuf-protoc = { group = "com.google.protobuf", name = "protoc", version.ref = "protobuf" }
retrofit-core = { group = "com.squareup.retrofit2", name = "retrofit", version.ref = "retrofit" }
retrofit-kotlin-serialization = { group = "com.jakewharton.retrofit", name = "retrofit2-kotlinx-serialization-converter", version.ref = "retrofitKotlinxSerializationJson" }
robolectric = { group = "org.robolectric", name = "robolectric", version.ref = "robolectric" }
robolectric-shadows = { group = "org.robolectric", name = "shadows-framework", version.ref = "robolectric" }
roborazzi = { group = "io.github.takahirom.roborazzi", name = "roborazzi", version.ref = "roborazzi" }
room-compiler = { group = "androidx.room", name = "room-compiler", version.ref = "room" }
room-ktx = { group = "androidx.room", name = "room-ktx", version.ref = "room" }
room-runtime = { group = "androidx.room", name = "room-runtime", version.ref = "room" }
turbine = { group = "app.cash.turbine", name = "turbine", version.ref = "turbine" }

# Dependencies of the included build-logic
android-gradlePlugin = { group = "com.android.tools.build", name = "gradle", version.ref = "androidGradlePlugin" }
firebase-crashlytics-gradlePlugin = { group = "com.google.firebase", name = "firebase-crashlytics-gradle", version.ref = "firebaseCrashlyticsPlugin" }
firebase-performance-gradlePlugin = { group = "com.google.firebase", name = "perf-plugin", version.ref = "firebasePerfPlugin" }
kotlin-gradlePlugin = { group = "org.jetbrains.kotlin", name = "kotlin-gradle-plugin", version.ref = "kotlin" }
ksp-gradlePlugin = { group = "com.google.devtools.ksp", name = "com.google.devtools.ksp.gradle.plugin", version.ref = "ksp" }
work-testing = { group = "androidx.work", name = "work-testing", version = "2.8.1" }

[plugins]
android-application = { id = "com.android.application", version.ref = "androidGradlePlugin" }
android-library = { id = "com.android.library", version.ref = "androidGradlePlugin" }
android-test = { id = "com.android.test", version.ref = "androidGradlePlugin" }
firebase-crashlytics = { id = "com.google.firebase.crashlytics", version.ref = "firebaseCrashlyticsPlugin" }
firebase-perf = { id = "com.google.firebase.firebase-perf", version.ref = "firebasePerfPlugin" }
gms = { id = "com.google.gms.google-services", version.ref = "gmsPlugin" }
hilt = { id = "com.google.dagger.hilt.android", version.ref = "hilt" }
kotlin-jvm = { id = "org.jetbrains.kotlin.jvm", version.ref = "kotlin" }
kotlin-serialization = { id = "org.jetbrains.kotlin.plugin.serialization", version.ref = "kotlin" }
ksp = { id = "com.google.devtools.ksp", version.ref = "ksp" }
protobuf = { id = "com.google.protobuf", version.ref = "protobufPlugin" }
roborazzi = { id = "io.github.takahirom.roborazzi", version.ref = "roborazzi" }
secrets = { id = "com.google.android.libraries.mapsplatform.secrets-gradle-plugin", version.ref = "secrets" }

# Plugins defined by this project
nowinandroid-android-application = { id = "nowinandroid.android.application", version = "unspecified" }
nowinandroid-android-application-compose = { id = "nowinandroid.android.application.compose", version = "unspecified" }
nowinandroid-android-application-firebase = { id = "nowinandroid.android.application.firebase", version = "unspecified" }
nowinandroid-android-application-flavors = { id = "nowinandroid.android.application.flavors", version = "unspecified" }
nowinandroid-android-application-jacoco = { id = "nowinandroid.android.application.jacoco", version = "unspecified" }
nowinandroid-android-feature = { id = "nowinandroid.android.feature", version = "unspecified" }
nowinandroid-android-hilt = { id = "nowinandroid.android.hilt", version = "unspecified" }
nowinandroid-android-library = { id = "nowinandroid.android.library", version = "unspecified" }
nowinandroid-android-library-compose = { id = "nowinandroid.android.library.compose", version = "unspecified" }
nowinandroid-android-library-jacoco = { id = "nowinandroid.android.library.jacoco", version = "unspecified" }
nowinandroid-android-lint = { id = "nowinandroid.android.lint", version = "unspecified" }
nowinandroid-android-room = { id = "nowinandroid.android.room", version = "unspecified" }
nowinandroid-android-test = { id = "nowinandroid.android.test", version = "unspecified" }
nowinandroid-jvm-library = { id = "nowinandroid.jvm.library", version = "unspecified" }
<|MERGE_RESOLUTION|>--- conflicted
+++ resolved
@@ -42,13 +42,8 @@
 kotlinxCoroutines = "1.6.4"
 kotlinxDatetime = "0.4.0"
 kotlinxSerializationJson = "1.5.1"
-<<<<<<< HEAD
-ksp = "1.9.0-1.0.13"
-lint = "31.1.2"
-=======
 ksp = "1.9.10-1.0.13"
 lint = "31.0.2"
->>>>>>> a77d7b69
 okhttp = "4.10.0"
 protobuf = "3.24.0"
 protobufPlugin = "0.9.4"
