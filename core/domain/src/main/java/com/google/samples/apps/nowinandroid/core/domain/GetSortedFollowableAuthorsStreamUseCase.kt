--- conflicted
+++ resolved
@@ -33,11 +33,6 @@
 ) {
     /**
      * Returns a list of authors with their associated followed state sorted alphabetically by name.
-<<<<<<< HEAD
-     *
-     * @param followedAuthorIds - the set of topic ids which are currently being followed.
-=======
->>>>>>> e685c879
      */
     operator fun invoke(): Flow<List<FollowableAuthor>> =
         combine(
