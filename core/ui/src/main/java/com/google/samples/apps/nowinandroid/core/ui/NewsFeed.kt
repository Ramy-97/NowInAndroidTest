--- conflicted
+++ resolved
@@ -79,11 +79,8 @@
                             !userNewsResource.isSaved,
                         )
                     },
-<<<<<<< HEAD
+                    onTopicClick = onTopicClick,
                     modifier = Modifier.padding(horizontal = 8.dp)
-=======
-                    onTopicClick = onTopicClick,
->>>>>>> 2388d4eb
                 )
             }
         }
